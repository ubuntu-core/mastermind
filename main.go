package main

import (
	"bytes"
	"errors"
	"flag"
	"fmt"
	"io/ioutil"
	"log"
	"net/http"
	"os"
	"regexp"
	"strconv"
	"strings"
	"text/template"
	"time"
)

var httpFlag = flag.String("http", ":8080", "Serve HTTP at given address")
var httpsFlag = flag.String("https", "", "Serve HTTPS at given address")
var certFlag = flag.String("cert", "", "Use the provided TLS certificate")
var keyFlag = flag.String("key", "", "Use the provided TLS key")

func main() {
	if err := run(); err != nil {
		fmt.Fprintf(os.Stderr, "error: %v\n", err)
		os.Exit(1)
	}
}

func run() error {
	flag.Parse()

	http.HandleFunc("/", handler)

	if *httpFlag == "" && *httpsFlag == "" {
		return fmt.Errorf("must provide -http and/or -https")
	}
	if (*httpsFlag != "" || *certFlag != "" || *keyFlag != "") && (*httpsFlag == "" || *certFlag == "" || *keyFlag == "") {
		return fmt.Errorf("-https -cert and -key must be used together")
	}

	ch := make(chan error, 2)

	if *httpFlag != "" {
		go func() {
			ch <- http.ListenAndServe(*httpFlag, nil)
		}()
	}
	if *httpsFlag != "" {
		go func() {
			ch <- http.ListenAndServeTLS(*httpsFlag, *certFlag, *keyFlag, nil)
		}()
	}
	return <-ch
}

var gogetTemplate = template.Must(template.New("").Parse(`
<html>
<head>
<meta name="go-import" content="{{.GopkgRoot}} git https://{{.GopkgRoot}}">
{{$root := .GitHubRoot}}{{$version := .FullVersion}}<meta name="go-source" content="{{.GopkgRoot}} _ https://{{$root}}/tree/{{$version}}{/dir} https://{{$root}}/blob/{{$version}}{/dir}/{file}#L{line}">
</head>
<body>
go get {{.GopkgPath}}
</body>
</html>
`))

// Repo represents a source code repository on GitHub.
type Repo struct {
	User         string
	Name         string
	SubPath      string
	OldFormat    bool // The old /v2/pkg format.
	MajorVersion Version
	AllVersions  VersionList
}

// GitHubRoot returns the repository root at GitHub, without a schema.
func (repo *Repo) GitHubRoot() string {
	if repo.User == "" {
		return "github.com/go-" + repo.Name + "/" + repo.Name
	} else {
		return "github.com/" + repo.User + "/" + repo.Name
	}
}

// GopkgRoot returns the package root at gopkg.in, without a schema.
func (repo *Repo) GopkgRoot() string {
	return repo.GopkgVersionRoot(repo.MajorVersion)
}

// GopkgPath returns the package path at gopkg.in, without a schema.
func (repo *Repo) GopkgPath() string {
	return repo.GopkgVersionRoot(repo.MajorVersion) + repo.SubPath
}

// GopkgVersionRoot returns the package root in gopkg.in for the
// provided version, without a schema.
func (repo *Repo) GopkgVersionRoot(version Version) string {
	version.Minor = -1
	version.Patch = -1
	v := version.String()
	if repo.OldFormat {
		if repo.User == "" {
			return "gopkg.in/" + v + "/" + repo.Name
		} else {
			return "gopkg.in/" + repo.User + "/" + v + "/" + repo.Name
		}
	} else {
		if repo.User == "" {
			return "gopkg.in/" + repo.Name + "." + v
		} else {
			return "gopkg.in/" + repo.User + "/" + repo.Name + "." + v
		}
	}
}

<<<<<<< HEAD
var patternOld = regexp.MustCompile(`^/(?:([a-z0-9][-a-z0-9]+)/)?((?:v0|v[1-9][0-9]*)(?:\.0|\.[1-9][0-9]*){0,2}(-unstable)?)/([a-zA-Z][-a-zA-Z0-9]*)(?:\.git)?((?:/[a-zA-Z][-a-zA-Z0-9]*)*)$`)
var patternNew = regexp.MustCompile(`^/(?:([a-zA-Z0-9][-a-zA-Z0-9]+)/)?([a-zA-Z][-.a-zA-Z0-9]*)\.((?:v0|v[1-9][0-9]*)(?:\.0|\.[1-9][0-9]*){0,2}(-unstable)?)(?:\.git)?((?:/[a-zA-Z0-9][-.a-zA-Z0-9]*)*)$`)
=======
// FullVersion returns the latest version as a string or "master" if no match
// is found for the master version.
func (repo *Repo) FullVersion() string {
	latestVersion := InvalidVersion
	for _, v := range repo.AllVersions {
		if v.Major == repo.MajorVersion.Major && latestVersion.Less(v) {
			latestVersion = v
		}
	}
	if latestVersion == InvalidVersion {
		return "master"
	}
	return latestVersion.String()
}

var patternOld = regexp.MustCompile(`^/(?:([a-z0-9][-a-z0-9]+)/)?((?:v0|v[1-9][0-9]*)(?:\.0|\.[1-9][0-9]*){0,2})/([a-zA-Z][-a-zA-Z0-9]*)(?:\.git)?((?:/[a-zA-Z][-a-zA-Z0-9]*)*)$`)
var patternNew = regexp.MustCompile(`^/(?:([a-zA-Z0-9][-a-zA-Z0-9]+)/)?([a-zA-Z][-.a-zA-Z0-9]*)\.((?:v0|v[1-9][0-9]*)(?:\.0|\.[1-9][0-9]*){0,2})(?:\.git)?((?:/[a-zA-Z0-9][-.a-zA-Z0-9]*)*)$`)
>>>>>>> 1249271e

func handler(resp http.ResponseWriter, req *http.Request) {
	if req.URL.Path == "/health-check" {
		resp.Write([]byte("ok"))
		return
	}

	log.Printf("%s requested %s", req.RemoteAddr, req.URL)

	if req.URL.Path == "/" {
		resp.Header().Set("Location", "http://labix.org/gopkg.in")
		resp.WriteHeader(http.StatusTemporaryRedirect)
		return
	}

	m := patternNew.FindStringSubmatch(req.URL.Path)
	oldFormat := false
	if m == nil {
		m = patternOld.FindStringSubmatch(req.URL.Path)
		if m == nil {
			sendNotFound(resp, "Unsupported URL pattern; see the documentation at gopkg.in for details.")
			return
		}
		// "/v2/name" <= "/name.v2"
		m[2], m[3] = m[3], m[2]
		oldFormat = true
	}

	if strings.Contains(m[3], ".") {
		sendNotFound(resp, "Import paths take the major version only (.%s instead of .%s); see docs at gopkg.in for the reasoning.",
			m[3][:strings.Index(m[3], ".")], m[3])
		return
	}

	repo := &Repo{
		User:      m[1],
		Name:      m[2],
		SubPath:   m[5],
		OldFormat: oldFormat,
	}

	var ok bool
	repo.MajorVersion, ok = parseVersion(m[3])
	if !ok {
		sendNotFound(resp, "Version %q improperly considered invalid; please warn the service maintainers.", m[3])
		return
	}

	var changed []byte
	original, err := fetchRefs(repo)
	if err == nil {
		changed, repo.AllVersions, err = changeRefs(original, repo.MajorVersion)
	}

	switch err {
	case nil:
		// all ok
	case ErrNoRepo:
		sendNotFound(resp, "GitHub repository not found at https://%s", repo.GitHubRoot())
		return
	case ErrNoVersion:
		major := repo.MajorVersion
		suffix := ""
		if major.Unstable {
			major.Unstable = false
			suffix = unstableSuffix
		}
		v := major.String()
		sendNotFound(resp, `GitHub repository at https://%s has no branch or tag "%s%s", "%s.N%s" or "%s.N.M%s"`, repo.GitHubRoot(), v, suffix, v, suffix, v, suffix)
		return
	default:
		resp.WriteHeader(http.StatusBadGateway)
		resp.Write([]byte(fmt.Sprintf("Cannot obtain refs from GitHub: %v", err)))
		return
	}

	if repo.SubPath == "/git-upload-pack" {
		resp.Header().Set("Location", "https://"+repo.GitHubRoot()+"/git-upload-pack")
		resp.WriteHeader(http.StatusMovedPermanently)
		return
	}

	if repo.SubPath == "/info/refs" {
		resp.Header().Set("Content-Type", "application/x-git-upload-pack-advertisement")
		resp.Write(changed)
		return
	}

	resp.Header().Set("Content-Type", "text/html")
	if req.FormValue("go-get") == "1" {
		// execute simple template when this is a go-get request
		err = gogetTemplate.Execute(resp, repo)
		if err != nil {
			log.Printf("error executing go get template: %s\n", err)
		}
		return
	}

	renderPackagePage(resp, req, repo)
}

func sendNotFound(resp http.ResponseWriter, msg string, args ...interface{}) {
	if len(args) > 0 {
		msg = fmt.Sprintf(msg, args...)
	}
	resp.WriteHeader(http.StatusNotFound)
	resp.Write([]byte(msg))
}

var httpClient = &http.Client{Timeout: 10 * time.Second}

const refsSuffix = ".git/info/refs?service=git-upload-pack"

var ErrNoRepo = errors.New("repository not found in GitHub")
var ErrNoVersion = errors.New("version reference not found in GitHub")

func fetchRefs(repo *Repo) (data []byte, err error) {
	resp, err := httpClient.Get("https://" + repo.GitHubRoot() + refsSuffix)
	if err != nil {
		return nil, fmt.Errorf("cannot talk to GitHub: %v", err)
	}
	defer resp.Body.Close()

	switch resp.StatusCode {
	case 200:
		// ok
	case 401, 404:
		return nil, ErrNoRepo
	default:
		return nil, fmt.Errorf("error from GitHub: %v", resp.Status)
	}

	data, err = ioutil.ReadAll(resp.Body)
	if err != nil {
		return nil, fmt.Errorf("error reading from GitHub: %v", err)
	}
	return data, err
}

func changeRefs(data []byte, major Version) (changed []byte, versions VersionList, err error) {
	var hlinei, hlinej int // HEAD reference line start/end
	var mlinei, mlinej int // master reference line start/end
	var vrefhash string
	var vrefname string
	var vrefv = InvalidVersion

	// Record all available versions, the locations of the master and HEAD lines,
	// and details of the best reference satisfying the requested major version.
	versions = make([]Version, 0)
	sdata := string(data)
	for i, j := 0, 0; i < len(data); i = j {
		size, err := strconv.ParseInt(sdata[i:i+4], 16, 32)
		if err != nil {
			return nil, nil, fmt.Errorf("cannot parse refs line size: %s", string(data[i:i+4]))
		}
		if size == 0 {
			size = 4
		}
		j = i + int(size)
		if j > len(sdata) {
			return nil, nil, fmt.Errorf("incomplete refs data received from GitHub")
		}
		if sdata[0] == '#' {
			continue
		}

		hashi := i + 4
		hashj := strings.IndexByte(sdata[hashi:j], ' ')
		if hashj < 0 || hashj != 40 {
			continue
		}
		hashj += hashi

		namei := hashj + 1
		namej := strings.IndexAny(sdata[namei:j], "\n\x00")
		if namej < 0 {
			namej = j
		} else {
			namej += namei
		}

		name := sdata[namei:namej]

		if name == "HEAD" {
			hlinei = i
			hlinej = j
		}
		if name == "refs/heads/master" {
			mlinei = i
			mlinej = j
		}

		if strings.HasPrefix(name, "refs/heads/v") || strings.HasPrefix(name, "refs/tags/v") {
			if strings.HasSuffix(name, "^{}") {
				// Annotated tag is peeled off and overrides the same version just parsed.
				name = name[:len(name)-3]
			}
			v, ok := parseVersion(name[strings.IndexByte(name, 'v'):])
			if ok && major.Contains(v) && (v == vrefv || !vrefv.IsValid() || vrefv.Less(v)) {
				vrefv = v
				vrefhash = sdata[hashi:hashj]
				vrefname = name
			}
			if ok {
				versions = append(versions, v)
			}
		}
	}

	// If there were absolutely no versions, and v0 was requested, accept the master as-is.
	if len(versions) == 0 && major == (Version{0, -1, -1, false}) {
		return data, nil, nil
	}

	// If the file has no HEAD line or the version was not found, report as unavailable.
	if hlinei == 0 || vrefhash == "" {
		return nil, nil, ErrNoVersion
	}

	var buf bytes.Buffer
	buf.Grow(len(data)+256)

	// Copy the header as-is.
	buf.Write(data[:hlinei])

	// Extract the original capabilities.
	caps := ""
	if i := strings.Index(sdata[hlinei:hlinej], "\x00"); i > 0 {
		caps = strings.Replace(sdata[hlinei+i+1:hlinej-1],  "symref=", "oldref=", -1)
	}

	// Insert the HEAD reference line with the right hash and a proper symref capability.
	var line string
	if strings.HasPrefix(vrefname, "refs/heads/") {
		if caps == "" {
			line = fmt.Sprintf("%s HEAD\x00symref=HEAD:%s\n", vrefhash, vrefname)
		} else {
			line = fmt.Sprintf("%s HEAD\x00symref=HEAD:%s %s\n", vrefhash, vrefname, caps)
		}
	} else {
		if caps == "" {
			line = fmt.Sprintf("%s HEAD\n", vrefhash)
		} else {
			line = fmt.Sprintf("%s HEAD\x00%s\n", vrefhash, caps)
		}
	}
	fmt.Fprintf(&buf, "%04x%s", 4+len(line), line)

	// Insert the master reference line.
	line = fmt.Sprintf("%s refs/heads/master\n", vrefhash)
	fmt.Fprintf(&buf, "%04x%s", 4+len(line), line)

	// Append the rest, dropping the original master line if necessary.
	if mlinei > 0 {
		buf.Write(data[hlinej:mlinei])
		buf.Write(data[mlinej:])
	} else {
		buf.Write(data[hlinej:])
	}

	return buf.Bytes(), versions, nil
}<|MERGE_RESOLUTION|>--- conflicted
+++ resolved
@@ -59,7 +59,7 @@
 <html>
 <head>
 <meta name="go-import" content="{{.GopkgRoot}} git https://{{.GopkgRoot}}">
-{{$root := .GitHubRoot}}{{$version := .FullVersion}}<meta name="go-source" content="{{.GopkgRoot}} _ https://{{$root}}/tree/{{$version}}{/dir} https://{{$root}}/blob/{{$version}}{/dir}/{file}#L{line}">
+{{$root := .GitHubRoot}}{{$tree := .GitHubTree}}<meta name="go-source" content="{{.GopkgRoot}} _ https://{{$root}}/tree/{{$tree}}{/dir} https://{{$root}}/blob/{{$tree}}{/dir}/{file}#L{line}">
 </head>
 <body>
 go get {{.GopkgPath}}
@@ -74,7 +74,26 @@
 	SubPath      string
 	OldFormat    bool // The old /v2/pkg format.
 	MajorVersion Version
-	AllVersions  VersionList
+
+	// FullVersion is the best version in AllVersions that matches MajorVersion.
+	// It defaults to InvalidVersion if there are no matches.
+	FullVersion    Version
+
+	// AllVersions holds all versions currently available in the repository,
+	// either coming from branch names or from tag names. Version zero (v0)
+	// is only present in the list if it really exists in the repository.
+	AllVersions    VersionList
+}
+
+// SetVersions records in the relevant fields the details about which
+// package versions are available in the repository.
+func (repo *Repo) SetVersions(all []Version) {
+	repo.AllVersions = all
+	for _, v := range repo.AllVersions {
+		if v.Major == repo.MajorVersion.Major && v.Unstable == repo.MajorVersion.Unstable && repo.FullVersion.Less(v) {
+			repo.FullVersion = v
+		}
+	}
 }
 
 // GitHubRoot returns the repository root at GitHub, without a schema.
@@ -84,6 +103,14 @@
 	} else {
 		return "github.com/" + repo.User + "/" + repo.Name
 	}
+}
+
+// GitHubTree returns the repository tree name at GitHub for the selected version.
+func (repo *Repo) GitHubTree() string {
+	if repo.FullVersion == InvalidVersion {
+		return "master"
+	}
+	return repo.FullVersion.String()
 }
 
 // GopkgRoot returns the package root at gopkg.in, without a schema.
@@ -117,28 +144,8 @@
 	}
 }
 
-<<<<<<< HEAD
 var patternOld = regexp.MustCompile(`^/(?:([a-z0-9][-a-z0-9]+)/)?((?:v0|v[1-9][0-9]*)(?:\.0|\.[1-9][0-9]*){0,2}(-unstable)?)/([a-zA-Z][-a-zA-Z0-9]*)(?:\.git)?((?:/[a-zA-Z][-a-zA-Z0-9]*)*)$`)
 var patternNew = regexp.MustCompile(`^/(?:([a-zA-Z0-9][-a-zA-Z0-9]+)/)?([a-zA-Z][-.a-zA-Z0-9]*)\.((?:v0|v[1-9][0-9]*)(?:\.0|\.[1-9][0-9]*){0,2}(-unstable)?)(?:\.git)?((?:/[a-zA-Z0-9][-.a-zA-Z0-9]*)*)$`)
-=======
-// FullVersion returns the latest version as a string or "master" if no match
-// is found for the master version.
-func (repo *Repo) FullVersion() string {
-	latestVersion := InvalidVersion
-	for _, v := range repo.AllVersions {
-		if v.Major == repo.MajorVersion.Major && latestVersion.Less(v) {
-			latestVersion = v
-		}
-	}
-	if latestVersion == InvalidVersion {
-		return "master"
-	}
-	return latestVersion.String()
-}
-
-var patternOld = regexp.MustCompile(`^/(?:([a-z0-9][-a-z0-9]+)/)?((?:v0|v[1-9][0-9]*)(?:\.0|\.[1-9][0-9]*){0,2})/([a-zA-Z][-a-zA-Z0-9]*)(?:\.git)?((?:/[a-zA-Z][-a-zA-Z0-9]*)*)$`)
-var patternNew = regexp.MustCompile(`^/(?:([a-zA-Z0-9][-a-zA-Z0-9]+)/)?([a-zA-Z][-.a-zA-Z0-9]*)\.((?:v0|v[1-9][0-9]*)(?:\.0|\.[1-9][0-9]*){0,2})(?:\.git)?((?:/[a-zA-Z0-9][-.a-zA-Z0-9]*)*)$`)
->>>>>>> 1249271e
 
 func handler(resp http.ResponseWriter, req *http.Request) {
 	if req.URL.Path == "/health-check" {
@@ -174,10 +181,11 @@
 	}
 
 	repo := &Repo{
-		User:      m[1],
-		Name:      m[2],
-		SubPath:   m[5],
-		OldFormat: oldFormat,
+		User:        m[1],
+		Name:        m[2],
+		SubPath:     m[5],
+		OldFormat:   oldFormat,
+		FullVersion: InvalidVersion,
 	}
 
 	var ok bool
@@ -188,9 +196,11 @@
 	}
 
 	var changed []byte
+	var versions VersionList
 	original, err := fetchRefs(repo)
 	if err == nil {
-		changed, repo.AllVersions, err = changeRefs(original, repo.MajorVersion)
+		changed, versions, err = changeRefs(original, repo.MajorVersion)
+		repo.SetVersions(versions)
 	}
 
 	switch err {
@@ -359,7 +369,7 @@
 	}
 
 	var buf bytes.Buffer
-	buf.Grow(len(data)+256)
+	buf.Grow(len(data) + 256)
 
 	// Copy the header as-is.
 	buf.Write(data[:hlinei])
@@ -367,7 +377,7 @@
 	// Extract the original capabilities.
 	caps := ""
 	if i := strings.Index(sdata[hlinei:hlinej], "\x00"); i > 0 {
-		caps = strings.Replace(sdata[hlinei+i+1:hlinej-1],  "symref=", "oldref=", -1)
+		caps = strings.Replace(sdata[hlinei+i+1:hlinej-1], "symref=", "oldref=", -1)
 	}
 
 	// Insert the HEAD reference line with the right hash and a proper symref capability.
